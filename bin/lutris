#!/usr/bin/env python3
# -*- Mode: Python; coding: utf-8; indent-tabs-mode: nil; tab-width: 4 -*-
#
# This program is free software: you can redistribute it and/or modify it
# under the terms of the GNU General Public License version 3, as published
# by the Free Software Foundation.
#
# This program is distributed in the hope that it will be useful, but
# WITHOUT ANY WARRANTY; without even the implied warranties of
# MERCHANTABILITY, SATISFACTORY QUALITY, or FITNESS FOR A PARTICULAR
# PURPOSE.  See the GNU General Public License for more details.
#
# You should have received a copy of the GNU General Public License along
# with this program.  If not, see <http://www.gnu.org/licenses/>.

"""Program entry point"""

import dbus
import dbus.service
import os
import sys
import logging
import optparse
import signal
import time
import json

# pylint: disable=E0611
from gi.repository import Gdk, Gtk, GObject, GLib

from dbus.mainloop.glib import DBusGMainLoop
from os.path import realpath, dirname, normpath

LAUNCH_PATH = dirname(realpath(__file__))
if LAUNCH_PATH != "/usr/bin":
    SOURCE_PATH = normpath(os.path.join(LAUNCH_PATH, '..'))
    sys.path.insert(0, SOURCE_PATH)

from lutris.gui import dialogs
from lutris.migrations import migrate

try:
    import yaml as _yaml  # noqa
except ImportError:
    q = dialogs.QuestionDialog({'title': "Dependency not available",
                                'question': "PythonYAML is not installed,\n"
                                            "do you want to install it now?"})
    if q.result == Gtk.ResponseType.YES:
        os.system('software-center python-yaml')
    else:
        sys.exit()

from lutris import pga, runtime
from lutris.config import check_config  # , register_handler
from lutris.util.log import logger
from lutris.game import Game
from lutris.gui.installgamedialog import InstallerDialog
from lutris.gui.lutriswindow import LutrisWindow
from lutris.settings import VERSION


DBUS_INTERFACE = 'org.lutris.main'

# Set the logging level to show debug messages.
console = logging.StreamHandler()
fmt = '%(levelname)-8s %(asctime)s [%(module)s]:%(message)s'
formatter = logging.Formatter(fmt)
console.setFormatter(formatter)
logger.addHandler(console)
logger.setLevel(logging.ERROR)

# Support for command line options.
parser = optparse.OptionParser(version="%prog " + VERSION)
parser.add_option("-v", "--verbose", action="store_true", dest="verbose",
                  help="Verbose output")
parser.add_option("-d", "--debug", action="store_true", dest="debug",
                  help="Show debug messages")
parser.add_option("-i", "--install", dest="installer_file",
                  help="Install a game from a yml file")
parser.add_option("-l", "--list-games", action="store_true", dest="list_games",
                  help="List games in database")
parser.add_option("-o", "--installed", action="store_true", dest="list_installed",
                  help="Only list installed games")
parser.add_option("-s", "--list-steam", action="store_true",
                  help="List Steam (Windows) games")
parser.add_option("-j", "--json", action="store_true", dest="json",
                  help="Display the list of games in JSON format")
parser.add_option("--reinstall", action="store_true", help="Reinstall game")
(options, args) = parser.parse_args()

if options.verbose:
    logger.setLevel(logging.INFO)

if options.debug:
    logger.setLevel(logging.DEBUG)

if options.list_games:
<<<<<<< HEAD
    for game in pga.get_games():
        print(u"{:<40} | {:<40} | {:<15} | {:<64}".format(
            game['name'][:40],
            game['slug'][:40],
            game['runner'],
            game['directory'] or '-'
        ).encode('utf-8'))
=======
    game_list = pga.get_games()
    if options.list_installed:
        game_list = [game for game in game_list if game['installed']]
    if options.json:
        games = []
        for game in game_list:
            games.append({
                'id': game['id'],
                'slug': game['slug'],
                'name': game['name'],
                'runner': game['runner'],
                'directory': game['directory'] or '-'
            })
        print json.dumps(games, indent=2).encode('utf-8')
    else:
        for game in game_list:
            print u"{:4} | {:<40} | {:<40} | {:<15} | {:<64}".format(
                game['id'],
                game['name'][:40],
                game['slug'][:40],
                game['runner'],
                game['directory'] or '-'
            ).encode('utf-8')
>>>>>>> 8fafd808
    exit()
if options.list_steam:
    from lutris.runners import winesteam
    steam_runner = winesteam.winesteam()
    print(steam_runner.get_appid_list())
    exit()


check_config(force_wipe=False)

installer = False
game = None

signal.signal(signal.SIGINT, signal.SIG_DFL)


class LutrisService(dbus.service.Object):
    """Main D-Bus Lutris service."""
    def __init__(self, bus, path, name):
        dbus.service.Object.__init__(self, bus, path, name)
        self.running = False
        self.lutris_window = None

    @dbus.service.method(DBUS_INTERFACE, out_signature='b')
    def is_running(self):
        return self.running

    @dbus.service.method(DBUS_INTERFACE, in_signature='i')
    def run(self, timestamp):
        if self.is_running():
            self.lutris_window.window.present_with_time(timestamp)
        else:
            logger.info("Welcome to Lutris")
            self.running = True
            self.lutris_window = LutrisWindow()
            GObject.threads_init()
            Gtk.main()
            self.running = False

    @dbus.service.method(DBUS_INTERFACE, in_signature='s')
    def install_game(self, game_ref):
        self.lutris_window.on_install_clicked(game_ref=game_ref)

    @dbus.service.method(DBUS_INTERFACE, in_signature='i')
    def run_game(self, game_id):
        self.lutris_window.on_game_run(game_id=game_id)

# D-Bus init
DBusGMainLoop(set_as_default=True)
bus = dbus.SessionBus()

# Get lutris service
request = bus.request_name(DBUS_INTERFACE, dbus.bus.NAME_FLAG_DO_NOT_QUEUE)
if request != dbus.bus.REQUEST_NAME_REPLY_EXISTS:
    lutris = LutrisService(bus, '/', DBUS_INTERFACE)
else:
    proxy = bus.get_object(DBUS_INTERFACE, "/")
    lutris = dbus.Interface(proxy, DBUS_INTERFACE)

# Make sure the existing process is not frozen
if type(lutris) is dbus.Interface:
    try:
        lutris.is_running()
    except dbus.exceptions.DBusException as e:
        logger.debug(e)
        q = dialogs.QuestionDialog(
            {'title': "Error",
             'question': ("Lutris is already running \n"
                          "but seems unresponsive,\n"
                          "do you want to restart it?")}
        )
        if q.result == Gtk.ResponseType.NO:
            exit()
        try:
            # Get existing process' PID
            dbus_proxy = bus.get_object('org.freedesktop.DBus',
                                        '/org/freedesktop/DBus/Bus')
            dbus_interface = dbus.Interface(dbus_proxy, 'org.freedesktop.DBus')
            pid = dbus_interface.GetConnectionUnixProcessID(lutris.bus_name)

            os.kill(pid, signal.SIGKILL)
        except (OSError, dbus.exceptions.DBusException):
            logger.debug(e)
            exit()  # Give up :(
        else:
            time.sleep(1)  # Wait for bus name to be available again
            lutris = LutrisService(bus, '/', DBUS_INTERFACE)

migrate()

game_slug = ""
for arg in args:
    if arg.startswith('lutris:'):
        game_slug = arg[7:]
        break

installer = options.installer_file

if game_slug or installer:
    if not game_slug and not os.path.isfile(installer):
        print("No such file: %s" % installer)
        exit()

    db_game = None
    if game_slug:
        db_game = (pga.get_game_by_field(game_slug, 'id')
                   or pga.get_game_by_field(game_slug, 'slug')
                   or pga.get_game_by_field(game_slug, 'installer_slug'))

    if db_game and db_game['installed'] and not options.reinstall:
        logger.info("Launching %s", db_game['name'])
        if lutris.is_running():
            lutris.run_game(db_game['id'])
        else:
            runtime.update()
            lutris_game = Game(db_game['id'])
            lutris_game.exit_main_loop = True
            lutris_game.play()
            GLib.MainLoop().run()
    else:
        logger.info("Installing %s", game_slug)
        if lutris.is_running():
            lutris.install_game(installer or game_slug)
        else:
            runtime.update()
            InstallerDialog(installer or game_slug)
            GObject.threads_init()
            Gtk.main()
    exit()

lutris.run(int(time.time()))
if lutris.is_running():
    Gdk.notify_startup_complete()<|MERGE_RESOLUTION|>--- conflicted
+++ resolved
@@ -95,15 +95,6 @@
     logger.setLevel(logging.DEBUG)
 
 if options.list_games:
-<<<<<<< HEAD
-    for game in pga.get_games():
-        print(u"{:<40} | {:<40} | {:<15} | {:<64}".format(
-            game['name'][:40],
-            game['slug'][:40],
-            game['runner'],
-            game['directory'] or '-'
-        ).encode('utf-8'))
-=======
     game_list = pga.get_games()
     if options.list_installed:
         game_list = [game for game in game_list if game['installed']]
@@ -127,7 +118,6 @@
                 game['runner'],
                 game['directory'] or '-'
             ).encode('utf-8')
->>>>>>> 8fafd808
     exit()
 if options.list_steam:
     from lutris.runners import winesteam
