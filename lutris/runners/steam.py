import os
import time
import subprocess
from lutris.runners.runner import Runner
from lutris.util.log import logger
from lutris.util import system
from lutris.util.steam import (get_path_from_config, get_path_from_appmanifest,
                               read_config, get_default_acf, to_vdf)


def shutdown():
    """ Cleanly quit Steam """
    logger.debug("Shutting down Steam")
    subprocess.call(['steam', '-shutdown'])


def kill():
    """ Force quit Steam """
    system.kill_pid(system.get_pid('steam'))


def is_running():
    """ Checks if Steam is running """
    return bool(system.get_pid('steam'))


class steam(Runner):
    """ Runs Steam for Linux games """
    platform = "Steam Games"
    package = "steam"
    game_options = [
        {
            "option": 'appid',
            'label': "Application ID",
            "type": "string",
        }
    ]
    runner_options = [
        {
            "option": "steam_path",
            "type": "file",
            'label': "Steam executable",
            "default_path": "steam",
        }
    ]

    def get_game_path(self):
        appid = self.settings['game'].get('appid')
        if self.get_game_data_path(appid):
            return self.get_game_data_path(appid)
<<<<<<< HEAD
        if os.path.exists(self.steam_path):
            steam_path = os.path.dirname(self.steam_path)
            return os.path.join(steam_path, "SteamApps/common")
=======
        if os.path.exists(self.steam_data_dir):
            return os.path.join(self.steam_data_dir, "SteamApps/common")
>>>>>>> 34099567

    @property
    def steam_path(self):
        return self.runner_config.get('steam_path', 'steam')

    @property
    def steam_data_dir(self):
        """Return dir where games are stored"""
        candidates = (
            "~/.local/share/Steam/",
            "~/.local/share/steam/",
            "~/.steam/",
            "~/.Steam/",
        )
        for candidate in candidates:
            path = os.path.expanduser(candidate)
            if os.path.exists(path):
                return path

    def get_game_data_path(self, appid):
        data_path = get_path_from_appmanifest(self.steam_data_dir, appid)
        if not data_path:
            steam_config = self.get_steam_config()
            data_path = get_path_from_config(steam_config, appid)
        if not data_path:
            logger.warning("Data path for SteamApp %s not found.", appid)
        return data_path

    def get_steam_config(self):
        steam_path = os.path.dirname(self.steam_path)
        return read_config(steam_path)

    def install(self):
        steam_default_path = [opt["default_path"]
                              for opt in self.runner_options
                              if opt["option"] == "steam_path"][0]
        if os.path.exists(steam_default_path):
            self.runner_config["steam_path"] = steam_default_path
            self.settings.save()
        else:
            super(steam, self).install()

    def is_installed(self):
        return bool(system.find_executable(self.steam_path))

    def install_game(self, appid):
        logger.debug("Installing steam game %s", appid)
        acf_data = get_default_acf(appid, appid)
        acf_content = to_vdf(acf_data)
        acf_path = os.path.join(self.get_game_path(), "SteamApps",
                                "appmanifest_%s.acf" % appid)
        with open(acf_path, "w") as acf_file:
            acf_file.write(acf_content)
        if is_running():
            shutdown()
            time.sleep(5)
        else:
            logger.debug("Steam not running")
        subprocess.Popen(["steam", "steam://preload/%s" % appid])

    def prelaunch(self):
        from lutris.runners import winesteam
        if winesteam.is_running():
            winesteam.shutdown()
            logger.info("Waiting for Steam to shutdown...")
            time.sleep(2)
            if winesteam.is_running():
                logger.info("Steam does not shutdown, killing it...")
                winesteam.kill()
                time.sleep(2)
                if winesteam.is_running():
                    logger.error("Failed to shutdown Steam for Windows :(")
                    return False
        else:
            logger.debug("winesteam not running")
        return True

    def play(self):
        appid = self.settings.get('game', {}).get('appid')
        return {'command': [self.steam_path, '-applaunch', appid]}

    def stop(self):
        shutdown()<|MERGE_RESOLUTION|>--- conflicted
+++ resolved
@@ -48,14 +48,8 @@
         appid = self.settings['game'].get('appid')
         if self.get_game_data_path(appid):
             return self.get_game_data_path(appid)
-<<<<<<< HEAD
-        if os.path.exists(self.steam_path):
-            steam_path = os.path.dirname(self.steam_path)
-            return os.path.join(steam_path, "SteamApps/common")
-=======
         if os.path.exists(self.steam_data_dir):
             return os.path.join(self.steam_data_dir, "SteamApps/common")
->>>>>>> 34099567
 
     @property
     def steam_path(self):
