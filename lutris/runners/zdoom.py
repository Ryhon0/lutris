import os
import shlex
from lutris.util import display
from lutris.runners.runner import Runner


class zdoom(Runner):
    # http://zdoom.org/wiki/Command_line_parameters
    description = "ZDoom DOOM Game Engine"
    human_name = "ZDoom"
    platforms = ["Linux"]
    runner_executable = 'zdoom/zdoom'
    game_options = [
        {
            'option': 'main_file',
            'type': 'file',
            'label': 'WAD file',
            'help': "The game data, commonly called a WAD file."
        },
        {
            'option': 'args',
            'type': 'string',
            'label': 'Arguments',
            'help': "Command line arguments used when launching the game."
        },
        {
            'option': 'files',
            'type': 'multiple',
            'label': 'PWAD files',
            'help': ("Used to load one or more PWAD files which generally contain "
                     "user-created levels.")
        },
        {
            'option': 'warp',
            'type': 'string',
            'label': 'Warp to map',
            'help': "Starts the game on the given map."
        },
        {
            'option': 'savedir',
            'type': 'directory_chooser',
            'label': 'Save path',
<<<<<<< HEAD
            'help': "User-specified path where save files should be located."
=======
            'help': ("User-specified path where save files should be located.")
>>>>>>> 14411ef2
        }
    ]
    runner_options = [
        {
            "option": "2",
            "label": "Pixel Doubling",
            "type": "bool",
            'default': False
        },
        {
            "option": "4",
            "label": "Pixel Quadrupling",
            "type": "bool",
            'default': False
        },
        {
            "option": "nostartup",
            "label": "Disable Startup Screens",
            "type": "bool",
            'default': False
        },
        {
            "option": "skill",
            "label": "Skill",
            "type": "choice",
            "default": '',
            "choices": {
                ("None", ''),
                ("I'm Too Young To Die (1)", '1'),
                ("Hey, Not Too Rough (2)", '2'),
                ("Hurt Me Plenty (3)", '3'),
                ("Ultra-Violence (4)", '4'),
                ("Nightmare! (5)", '5'),
            }
        },
        {
            "option": "config",
            "label": "Config file",
            "type": "file",
            'help': ("Used to load a user-created configuration file. If specified, "
                     "the file must contain the wad directory list or launch will fail.")
        }
    ]

    @property
    def working_dir(self):
        # Run in the installed game's directory.
        return self.game_path

    def get_executable(self):
        executable = super(zdoom, self).get_executable()
        executable_dir = os.path.dirname(executable)
        if not os.path.exists(executable_dir):
            return executable
        if not os.path.exists(executable):
            gzdoom_executable = os.path.join(executable_dir, 'gzdoom')
            if os.path.exists(gzdoom_executable):
                return gzdoom_executable
        return executable

    def play(self):
        command = [self.get_executable()]

        resolution = self.runner_config.get("resolution")
        if resolution:
            if resolution == 'desktop':
                resolution = display.get_current_resolution()
            width, height = resolution.split('x')
            command.append("-width")
            command.append(width)
            command.append("-height")
            command.append(height)

        # Append any boolean options.
        bool_options = ['2', '4', 'nostartup']
        for option in bool_options:
            if self.runner_config.get(option):
                command.append("-%s" % option)

        # Append the skill level.
        skill = self.runner_config.get('skill')
        if skill:
            command.append("-skill")
            command.append(skill)

        # Append directory for configuration file, if provided.
        config = self.runner_config.get('config')
        if config:
            command.append("-config")
            command.append(config)

        # Append the warp arguments.
        warp = self.game_config.get('warp')
        if warp:
            command.append("-warp")
            for warparg in warp.split(' '):
                command.append(warparg)

        # Append directory for save games, if provided.
        savedir = self.game_config.get('savedir')
        if savedir:
            command.append("-savedir")
            command.append(savedir)

        # Append the wad file to load, if provided.
        wad = self.game_config.get('main_file')
        if wad:
            command.append("-iwad")
            command.append(wad)

        # Append the pwad files to load, if provided.
        files = self.game_config.get('files') or []
        pwads = [f for f in files if f.lower().endswith('.wad') or f.lower().endswith('.pk3')]
        deh = [f for f in files if f.lower().endswith('.deh')]
        bex = [f for f in files if f.lower().endswith('.bex')]
        if deh:
            command.append('-deh')
            command.append(deh[0])
        if bex:
            command.append('-bex')
            command.append(bex[0])
        if pwads:
            command.append("-file")
            for pwad in pwads:
                command.append(pwad)

        # Append additional arguments, if provided.
        args = self.game_config.get('args') or ''
        for arg in shlex.split(args):
            command.append(arg)

        return {'command': command}<|MERGE_RESOLUTION|>--- conflicted
+++ resolved
@@ -40,11 +40,7 @@
             'option': 'savedir',
             'type': 'directory_chooser',
             'label': 'Save path',
-<<<<<<< HEAD
-            'help': "User-specified path where save files should be located."
-=======
             'help': ("User-specified path where save files should be located.")
->>>>>>> 14411ef2
         }
     ]
     runner_options = [
