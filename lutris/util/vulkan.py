"""Vulkan helper module"""
import os
import re
import subprocess
<<<<<<< HEAD
=======
import io
>>>>>>> 7ca0e844
from enum import Enum


class vulkan_available(Enum):
    NONE = 0
    THIRTY_TWO = 1
    SIXTY_FOUR = 2
    ALL = 3

<<<<<<< HEAD

def vulkan_check():
    has_64_bit = False
    has_32_bit = False
    for line in subprocess.check_output(["ldconfig", "-p"]).splitlines():
        line = str(line)
        if 'libvulkan' in line:
            if 'x86-64' in line:
                has_64_bit = True
            else:
                has_32_bit = True
=======
def search_for_file(directory):
    if os.path.isdir(directory):
        pattern = re.compile(r'^libvulkan\.so')
        files = [f for f in os.listdir(directory) if os.path.isfile(os.path.join(directory, f))]
        files = [os.path.join(directory, f) for f in files if pattern.search(f)]
        if files:
            return True
    return False

def vulkan_check():
    has_32_bit = False
    has_64_bit = False
    pattern = re.compile(r'^libvulkan\.so')
    proc = subprocess.Popen("ldconfig -p", shell=True, stdout=subprocess.PIPE)
    for line in io.TextIOWrapper(proc.stdout, encoding="utf-8"):
        if line.find('libvulkan') != -1:
            if line.find('x86-64') != -1:
                has_32_bit = True
            else:
                has_64_bit = True

    if not (has_32_bit or has_64_bit):
        vulkan_lib = search_for_file("/usr/lib")
        vulkan_lib32 = search_for_file("/usr/lib32")
        vulkan_lib_multi = search_for_file("/usr/lib/x86_64-linux-gnu")
        vulkan_lib32_multi =  search_for_file("/usr/lib/i386-linux-gnu")
        has_32_bit = vulkan_lib32 or vulkan_lib32_multi
        has_64_bit = vulkan_lib or vulkan_lib_multi
>>>>>>> 7ca0e844

    if not (has_64_bit or has_32_bit):
        return vulkan_available.NONE
    if has_64_bit and not has_32_bit:
        return vulkan_available.SIXTY_FOUR
    if not has_64_bit and has_32_bit:
        return vulkan_available.THIRTY_TWO
    return vulkan_available.ALL<|MERGE_RESOLUTION|>--- conflicted
+++ resolved
@@ -1,11 +1,5 @@
 """Vulkan helper module"""
-import os
-import re
 import subprocess
-<<<<<<< HEAD
-=======
-import io
->>>>>>> 7ca0e844
 from enum import Enum
 
 
@@ -15,7 +9,6 @@
     SIXTY_FOUR = 2
     ALL = 3
 
-<<<<<<< HEAD
 
 def vulkan_check():
     has_64_bit = False
@@ -27,36 +20,6 @@
                 has_64_bit = True
             else:
                 has_32_bit = True
-=======
-def search_for_file(directory):
-    if os.path.isdir(directory):
-        pattern = re.compile(r'^libvulkan\.so')
-        files = [f for f in os.listdir(directory) if os.path.isfile(os.path.join(directory, f))]
-        files = [os.path.join(directory, f) for f in files if pattern.search(f)]
-        if files:
-            return True
-    return False
-
-def vulkan_check():
-    has_32_bit = False
-    has_64_bit = False
-    pattern = re.compile(r'^libvulkan\.so')
-    proc = subprocess.Popen("ldconfig -p", shell=True, stdout=subprocess.PIPE)
-    for line in io.TextIOWrapper(proc.stdout, encoding="utf-8"):
-        if line.find('libvulkan') != -1:
-            if line.find('x86-64') != -1:
-                has_32_bit = True
-            else:
-                has_64_bit = True
-
-    if not (has_32_bit or has_64_bit):
-        vulkan_lib = search_for_file("/usr/lib")
-        vulkan_lib32 = search_for_file("/usr/lib32")
-        vulkan_lib_multi = search_for_file("/usr/lib/x86_64-linux-gnu")
-        vulkan_lib32_multi =  search_for_file("/usr/lib/i386-linux-gnu")
-        has_32_bit = vulkan_lib32 or vulkan_lib32_multi
-        has_64_bit = vulkan_lib or vulkan_lib_multi
->>>>>>> 7ca0e844
 
     if not (has_64_bit or has_32_bit):
         return vulkan_available.NONE
