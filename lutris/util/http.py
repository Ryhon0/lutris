--- conflicted
+++ resolved
@@ -11,13 +11,8 @@
 
 
 class Request(object):
-<<<<<<< HEAD
-    def __init__(self, url, timeout=5, stop_request=None,
+    def __init__(self, url, timeout=30, stop_request=None,
                  thread_queue=None, headers={}, cookies=None):
-=======
-    def __init__(self, url, timeout=30, stop_request=None,
-                 thread_queue=None, headers={}):
->>>>>>> 719a5aa9
 
         if not url:
             raise ValueError('An URL is required!')
